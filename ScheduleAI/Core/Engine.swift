--- conflicted
+++ resolved
@@ -329,7 +329,6 @@
                 let result: (pages: Int, chunks: Int)
                 switch kind {
                 case .pdf:
-<<<<<<< HEAD
                     result = try self.folio.ingest(.pdf(fileURL),
                                                     sourceId: sourceId,
                                                     config: self.ingestConfig)
@@ -338,11 +337,6 @@
                     result = try self.folio.ingest(.text(text, name: fileURL.lastPathComponent),
                                                     sourceId: sourceId,
                                                     config: self.ingestConfig)
-=======
-                    result = try self.folio.ingest(.pdf(fileURL), sourceId: sourceId, config: self.ingestConfig)
-                case .text:
-                    result = try self.folio.ingest(.text(fileURL), sourceId: sourceId, config: self.ingestConfig)
->>>>>>> ffb1d48f
                 }
 
                 self.emitProgress(.chunking, message: "Chunked \(result.chunks) segments", for: sourceId)
@@ -359,7 +353,6 @@
         }
     }
 
-<<<<<<< HEAD
     private func loadTextContents(from fileURL: URL) throws -> String {
         do {
             return try String(contentsOf: fileURL, encoding: .utf8)
@@ -372,8 +365,6 @@
         }
     }
 
-=======
->>>>>>> ffb1d48f
     private func handleIngestSuccess(sourceId: String, fileURL: URL, kind: DocumentKind, pages: Int, chunks: Int) {
         removePendingMarker(for: sourceId)
 
@@ -474,15 +465,9 @@
                     try? fileManager.removeItem(at: marker)
                     continue
                 }
-<<<<<<< HEAD
 
                 let docURL = self.fileURL(for: id, kind: kind)
 
-=======
-
-                let docURL = self.fileURL(for: id, kind: kind)
-
->>>>>>> ffb1d48f
                 guard fileManager.fileExists(atPath: docURL.path) else {
                     try? fileManager.removeItem(at: marker)
                     continue
@@ -555,7 +540,6 @@
 
     private func fileURL(for id: String, kind: SourceKind) -> URL {
         docsDirectory.appendingPathComponent("\(id).\(kind.fileExtension)")
-<<<<<<< HEAD
     }
 
     private func resolveFileURL(for id: String, fileNameHint: String?) -> URL {
@@ -595,47 +579,7 @@
         fileURL(for: id, kind: kind).appendingPathExtension("pending")
     }
 
-=======
-    }
-
-    private func resolveFileURL(for id: String, fileNameHint: String?) -> URL {
-        let fm = FileManager.default
-
-        if let hint = fileNameHint,
-           let ext = hint.split(separator: ".").last.map(String.init),
-           let kind = SourceKind(fileExtension: ext) {
-            let candidate = fileURL(for: id, kind: kind)
-            if fm.fileExists(atPath: candidate.path) {
-                return candidate
-            }
-        }
-
-        for kind in SourceKind.allCases {
-            let candidate = fileURL(for: id, kind: kind)
-            if fm.fileExists(atPath: candidate.path) {
-                return candidate
-            }
-        }
-
-        return fileURL(for: id, kind: .pdf)
-    }
-
-    private func existingFileURLIfExists(for id: String) -> URL? {
-        let fm = FileManager.default
-        for kind in SourceKind.allCases {
-            let candidate = fileURL(for: id, kind: kind)
-            if fm.fileExists(atPath: candidate.path) {
-                return candidate
-            }
-        }
-        return nil
-    }
-
-    private func pendingMarkerURL(for id: String, kind: SourceKind) -> URL {
-        fileURL(for: id, kind: kind).appendingPathExtension("pending")
-    }
-
->>>>>>> ffb1d48f
+ 
     private func writePendingMarker(for id: String, kind: SourceKind) {
         let marker = pendingMarkerURL(for: id, kind: kind)
         try? "pending".data(using: .utf8)?.write(to: marker, options: .atomic)
